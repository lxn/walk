// Copyright 2010 The Walk Authors. All rights reserved.
// Use of this source code is governed by a BSD-style
// license that can be found in the LICENSE file.

// +build windows

package walk

import (
	"bytes"
	"fmt"
	"image"
	"runtime"
	"strings"
	"sync/atomic"
	"syscall"
	"unsafe"

	"github.com/lxn/win"
)

// App-specific message ids for internal use in Walk.
// TODO: Document reserved range somewhere (when we have an idea how many we need).
const (
	notifyIconMessageId = win.WM_APP + iota
)

// Window is an interface that provides operations common to all windows.
type Window interface {
	// AddDisposable adds a Disposable resource that should be disposed of
	// together with this Window.
	AddDisposable(d Disposable)

	// AsWindowBase returns a *WindowBase, a pointer to an instance of the
	// struct that implements most operations common to all windows.
	AsWindowBase() *WindowBase

	// Accessibility returns the accessibility object used to set Dynamic Annotation properties of the
	// window.
	Accessibility() *Accessibility

	// Background returns the background Brush of the Window.
	//
	// By default this is nil.
	Background() Brush

	// Bounds returns the outer bounding box rectangle of the Window, including
	// decorations.
	//
	// For a Form, like *MainWindow or *Dialog, the rectangle is in screen
	// coordinates, for a child Window the coordinates are relative to its
	// parent.
	Bounds() Rectangle

	// BoundsPixels returns the outer bounding box rectangle of the Window, including
	// decorations.
	//
	// For a Form, like *MainWindow or *Dialog, the rectangle is in screen
	// coordinates, for a child Window the coordinates are relative to its
	// parent.
	BoundsPixels() Rectangle

	// BoundsChanged returns an *Event that you can attach to for handling bounds
	// changed events for the Window.
	BoundsChanged() *Event

	// BringToTop moves the Window to the top of the keyboard focus order.
	BringToTop() error

	// ClientBounds returns the inner bounding box rectangle of the Window,
	// excluding decorations.
	ClientBounds() Rectangle

	// ClientBoundsPixels returns the inner bounding box rectangle of the Window,
	// excluding decorations.
	ClientBoundsPixels() Rectangle

	// ContextMenu returns the context menu of the Window.
	//
	// By default this is nil.
	ContextMenu() *Menu

	// ContextMenuLocation returns the context menu suggested location in screen coordinates in
	// native pixels. This method is called when context menu is invoked using keyboard and mouse
	// coordinates are not available.
	ContextMenuLocation() Point

	// CreateCanvas creates and returns a *Canvas that can be used to draw
	// inside the ClientBoundsPixels of the Window.
	//
	// Remember to call the Dispose method on the canvas to release resources,
	// when you no longer need it.
	CreateCanvas() (*Canvas, error)

	// Cursor returns the Cursor of the Window.
	//
	// By default this is nil.
	Cursor() Cursor

	// Dispose releases the operating system resources, associated with the
	// Window.
	//
	// If a user closes a *MainWindow or *Dialog, it is automatically released.
	// Also, if a Container is disposed of, all its descendants will be released
	// as well.
	Dispose()

	// Disposing returns an Event that is published when the Window is disposed
	// of.
	Disposing() *Event

	// DoubleBuffering returns whether double buffering of the
	// drawing is enabled, which may help reduce flicker.
	DoubleBuffering() bool

	// DPI returns the current DPI value of the Window.
	DPI() int

	// Enabled returns if the Window is enabled for user interaction.
	Enabled() bool

	// Focused returns whether the Window has the keyboard input focus.
	Focused() bool

	// FocusedChanged returns an Event that you can attach to for handling focus
	// changed events for the Window.
	FocusedChanged() *Event

	// Font returns the *Font of the Window.
	//
	// By default this is a MS Shell Dlg 2, 8 point font.
	Font() *Font

	// Form returns the Form of the Window.
	Form() Form

	// Handle returns the window handle of the Window.
	Handle() win.HWND

	// Height returns the outer height of the Window, including decorations.
	Height() int

	// HeightPixels returns the outer height of the Window, including decorations.
	HeightPixels() int

	// Invalidate schedules a full repaint of the Window.
	Invalidate() error

	// IsDisposed returns if the Window has been disposed of.
	IsDisposed() bool

	// KeyDown returns a *KeyEvent that you can attach to for handling key down
	// events for the Window.
	KeyDown() *KeyEvent

	// KeyPress returns a *KeyEvent that you can attach to for handling key
	// press events for the Window.
	KeyPress() *KeyEvent

	// KeyUp returns a *KeyEvent that you can attach to for handling key up
	// events for the Window.
	KeyUp() *KeyEvent

<<<<<<< HEAD
	// Hotkey returns a *HotkeyEvent that you can attach to for handling global
	// hotkey events for the Window.
	Hotkey() *HotkeyEvent

	// MaxSize returns the maximum allowed outer Size for the Window, including
=======
	// MaxSize returns the maximum allowed outer size for the Window, including
>>>>>>> 8c6cb582
	// decorations.
	//
	// For child windows, this is only relevant when the parent of the Window
	// has a Layout. RootWidgets, like *MainWindow and *Dialog, also honor this.
	MaxSize() Size

	// MaxSizePixels returns the maximum allowed outer size for the Window, including
	// decorations.
	//
	// For child windows, this is only relevant when the parent of the Window
	// has a Layout. RootWidgets, like *MainWindow and *Dialog, also honor this.
	MaxSizePixels() Size

	// MinSize returns the minimum allowed outer size for the Window, including
	// decorations.
	//
	// For child windows, this is only relevant when the parent of the Window
	// has a Layout. RootWidgets, like *MainWindow and *Dialog, also honor this.
	MinSize() Size

	// MinSizePixels returns the minimum allowed outer size for the Window, including
	// decorations.
	//
	// For child windows, this is only relevant when the parent of the Window
	// has a Layout. RootWidgets, like *MainWindow and *Dialog, also honor this.
	MinSizePixels() Size

	// MouseDown returns a *MouseEvent that you can attach to for handling
	// mouse down events for the Window.
	MouseDown() *MouseEvent

	// MouseMove returns a *MouseEvent that you can attach to for handling
	// mouse move events for the Window.
	MouseMove() *MouseEvent

	// MouseUp returns a *MouseEvent that you can attach to for handling
	// mouse up events for the Window.
	MouseUp() *MouseEvent

	// Name returns the name of the Window.
	Name() string

	// RequestLayout either schedules or immediately starts performing layout.
	RequestLayout()

	// RightToLeftReading returns whether the reading order of the Window
	// is from right to left.
	RightToLeftReading() bool

	// Screenshot returns an image of the window.
	Screenshot() (*image.RGBA, error)

	// SendMessage sends a message to the window and returns the result.
	SendMessage(msg uint32, wParam, lParam uintptr) uintptr

	// SetBackground sets the background Brush of the Window.
	SetBackground(value Brush)

	// SetBounds sets the outer bounding box rectangle of the Window, including
	// decorations.
	//
	// For a Form, like *MainWindow or *Dialog, the rectangle is in screen
	// coordinates, for a child Window the coordinates are relative to its
	// parent.
	SetBounds(value Rectangle) error

	// SetBoundsPixels sets the outer bounding box rectangle of the Window, including
	// decorations.
	//
	// For a Form, like *MainWindow or *Dialog, the rectangle is in screen
	// coordinates, for a child Window the coordinates are relative to its
	// parent.
	SetBoundsPixels(value Rectangle) error

	// SetClientSize sets the size of the inner bounding box of the Window,
	// excluding decorations.
	SetClientSize(value Size) error

	// SetClientSizePixels sets the size of the inner bounding box of the Window,
	// excluding decorations.
	SetClientSizePixels(value Size) error

	// SetContextMenu sets the context menu of the Window.
	SetContextMenu(value *Menu)

	// SetCursor sets the Cursor of the Window.
	SetCursor(value Cursor)

	// SetDoubleBuffering enables or disables double buffering of the
	// drawing, which may help reduce flicker.
	SetDoubleBuffering(value bool) error

	// SetEnabled sets if the Window is enabled for user interaction.
	SetEnabled(value bool)

	// SetFocus sets the keyboard input focus to the Window.
	SetFocus() error

	// SetFont sets the *Font of the Window.
	SetFont(value *Font)

	// SetHeight sets the outer height of the Window, including decorations.
	SetHeight(value int) error

	// SetHeightPixels sets the outer height of the Window, including decorations.
	SetHeightPixels(value int) error

	// SetMinMaxSize sets the minimum and maximum outer size of the Window,
	// including decorations.
	//
	// Use walk.Size{} to make the respective limit be ignored.
	SetMinMaxSize(min, max Size) error

	// SetMinMaxSizePixels sets the minimum and maximum outer size of the Window,
	// including decorations.
	//
	// Use walk.Size{} to make the respective limit be ignored.
	SetMinMaxSizePixels(min, max Size) error

	// SetName sets the name of the Window.
	//
	// This is important if you want to make use of the built-in UI persistence.
	// Some windows support automatic state persistence. See Settings for
	// details.
	SetName(name string)

	// SetRightToLeftReading sets whether the reading order of the Window
	// is from right to left.
	SetRightToLeftReading(rtl bool) error

	// SetSize sets the outer size of the Window, including decorations.
	SetSize(value Size) error

	// SetSizePixels sets the outer size of the Window, including decorations.
	SetSizePixels(value Size) error

	// SetSuspended sets if the Window is suspended for layout and repainting
	// purposes.
	//
	// You should call SetSuspended(true), before doing a batch of modifications
	// that would cause multiple layout or drawing updates. Remember to call
	// SetSuspended(false) afterwards, which will update the Window accordingly.
	SetSuspended(suspend bool)

	// SetVisible sets if the Window is visible.
	SetVisible(value bool)

	// SetWidth sets the outer width of the Window, including decorations.
	SetWidth(value int) error

	// SetWidthPixels sets the outer width of the Window, including decorations.
	SetWidthPixels(value int) error

	// SetX sets the x coordinate of the Window, relative to the screen for
	// RootWidgets like *MainWindow or *Dialog and relative to the parent for
	// child Windows.
	SetX(value int) error

	// SetXPixels sets the x coordinate of the Window, relative to the screen for
	// RootWidgets like *MainWindow or *Dialog and relative to the parent for
	// child Windows.
	SetXPixels(value int) error

	// SetY sets the y coordinate of the Window, relative to the screen for
	// RootWidgets like *MainWindow or *Dialog and relative to the parent for
	// child Windows.
	SetY(value int) error

	// SetYPixels sets the y coordinate of the Window, relative to the screen for
	// RootWidgets like *MainWindow or *Dialog and relative to the parent for
	// child Windows.
	SetYPixels(value int) error

	// Size returns the outer size of the Window, including decorations.
	Size() Size

	// SizePixels returns the outer size of the Window, including decorations.
	SizePixels() Size

	// SizeChanged returns an *Event that you can attach to for handling size
	// changed events for the Window.
	SizeChanged() *Event

	// Suspended returns if the Window is suspended for layout and repainting
	// purposes.
	Suspended() bool

	// Synchronize enqueues func f to be called some time later by the main
	// goroutine from inside a message loop.
	Synchronize(f func())

	// Visible returns if the Window is visible.
	Visible() bool

	// VisibleChanged returns an Event that you can attach to for handling
	// visible changed events for the Window.
	VisibleChanged() *Event

	// Width returns the outer width of the Window, including decorations.
	Width() int

	// WidthPixels returns the outer width of the Window, including decorations.
	WidthPixels() int

	// WndProc is the window procedure of the window.
	//
	// When implementing your own WndProc to add or modify behavior, call the
	// WndProc of the embedded window for messages you don't handle yourself.
	WndProc(hwnd win.HWND, msg uint32, wParam, lParam uintptr) uintptr

	// X returns the x coordinate of the Window, relative to the screen for
	// RootWidgets like *MainWindow or *Dialog and relative to the parent for
	// child Windows.
	X() int

	// XPixels returns the x coordinate of the Window, relative to the screen for
	// RootWidgets like *MainWindow or *Dialog and relative to the parent for
	// child Windows.
	XPixels() int

	// Y returns the y coordinate of the Window, relative to the screen for
	// RootWidgets like *MainWindow or *Dialog and relative to the parent for
	// child Windows.
	Y() int

	// YPixels returns the y coordinate of the Window, relative to the screen for
	// RootWidgets like *MainWindow or *Dialog and relative to the parent for
	// child Windows.
	YPixels() int
}

type calcTextSizeInfo struct {
	width int // in native pixels
	font  fontInfo
	text  string
	dpi   int
}

// WindowBase implements many operations common to all Windows.
type WindowBase struct {
	nopActionListObserver
<<<<<<< HEAD
	window                  Window
	hWnd                    win.HWND
	origWndProcPtr          uintptr
	name                    string
	font                    *Font
	hFont                   win.HFONT
	contextMenu             *Menu
	shortcutActions         *ActionList
	disposables             []Disposable
	disposingPublisher      EventPublisher
	dropFilesPublisher      DropFilesEventPublisher
	keyDownPublisher        KeyEventPublisher
	keyPressPublisher       KeyEventPublisher
	keyUpPublisher          KeyEventPublisher
	hotkeyPublisher         HotkeyEventPublisher
	mouseDownPublisher      MouseEventPublisher
	mouseUpPublisher        MouseEventPublisher
	mouseMovePublisher      MouseEventPublisher
	mouseWheelPublisher     MouseEventPublisher
	boundsChangedPublisher  EventPublisher
	sizeChangedPublisher    EventPublisher
	maxSize                 Size
	minSize                 Size
	background              Brush
	cursor                  Cursor
	name2Property           map[string]Property
	enabledProperty         Property
	enabledChangedPublisher EventPublisher
	visibleProperty         Property
	visibleChangedPublisher EventPublisher
	focusedProperty         Property
	focusedChangedPublisher EventPublisher
	calcTextSizeInfoPrev    *calcTextSizeInfo
	suspended               bool
	visible                 bool
	enabled                 bool
=======
	group                     *WindowGroup
	window                    Window
	form                      Form
	hWnd                      win.HWND
	origWndProcPtr            uintptr
	name                      string
	font                      *Font
	hFont                     win.HFONT
	contextMenu               *Menu
	shortcutActions           *ActionList
	disposables               []Disposable
	disposingPublisher        EventPublisher
	dropFilesPublisher        DropFilesEventPublisher
	keyDownPublisher          KeyEventPublisher
	keyPressPublisher         KeyEventPublisher
	keyUpPublisher            KeyEventPublisher
	mouseDownPublisher        MouseEventPublisher
	mouseUpPublisher          MouseEventPublisher
	mouseMovePublisher        MouseEventPublisher
	mouseWheelPublisher       MouseEventPublisher
	boundsChangedPublisher    EventPublisher
	sizeChangedPublisher      EventPublisher
	maxSize96dpi              Size
	minSize96dpi              Size
	background                Brush
	cursor                    Cursor
	name2Property             map[string]Property
	enabledProperty           Property
	enabledChangedPublisher   EventPublisher
	visibleProperty           Property
	visibleChangedPublisher   EventPublisher
	focusedProperty           Property
	focusedChangedPublisher   EventPublisher
	calcTextSizeInfo2TextSize map[calcTextSizeInfo]Size // in native pixels
	suspended                 bool
	visible                   bool
	enabled                   bool
	acc                       *Accessibility
>>>>>>> 8c6cb582
}

var (
	registeredWindowClasses = make(map[string]bool)
	defaultWndProcPtr       uintptr
	hwnd2WindowBase         = make(map[win.HWND]*WindowBase)
)

func init() {
	AppendToWalkInit(func() {
		forEachDescendantCallbackPtr = syscall.NewCallback(forEachDescendant)
		dialogBaseUnitsUTF16StringPtr = syscall.StringToUTF16Ptr("ABCDEFGHIJKLMNOPQRSTUVWXYZabcdefghijklmnopqrstuvwxyz")
	})
}

// MustRegisterWindowClass registers the specified window class.
//
// MustRegisterWindowClass must be called once for every window type that is not
// based on any system provided control, before calling InitChildWidget or
// InitWidget. Calling MustRegisterWindowClass twice with the same className
// results in a panic.
func MustRegisterWindowClass(className string) {
	MustRegisterWindowClassWithWndProcPtr(className, defaultWndProcPtr)
}

func MustRegisterWindowClassWithStyle(className string, style uint32) {
	MustRegisterWindowClassWithWndProcPtrAndStyle(className, defaultWndProcPtr, style)
}

func MustRegisterWindowClassWithWndProcPtr(className string, wndProcPtr uintptr) {
	MustRegisterWindowClassWithWndProcPtrAndStyle(className, wndProcPtr, 0)
}

func MustRegisterWindowClassWithWndProcPtrAndStyle(className string, wndProcPtr uintptr, style uint32) {
	if registeredWindowClasses[className] {
		panic("window class already registered")
	}

	hInst := win.GetModuleHandle(nil)
	if hInst == 0 {
		panic("GetModuleHandle")
	}

	hIcon := win.LoadIcon(hInst, win.MAKEINTRESOURCE(7)) // rsrc uses 7 for app icon
	if hIcon == 0 {
		hIcon = win.LoadIcon(0, win.MAKEINTRESOURCE(win.IDI_APPLICATION))
	}
	if hIcon == 0 {
		panic("LoadIcon")
	}

	hCursor := win.LoadCursor(0, win.MAKEINTRESOURCE(win.IDC_ARROW))
	if hCursor == 0 {
		panic("LoadCursor")
	}

	var wc win.WNDCLASSEX
	wc.CbSize = uint32(unsafe.Sizeof(wc))
	wc.LpfnWndProc = wndProcPtr
	wc.HInstance = hInst
	wc.HIcon = hIcon
	wc.HCursor = hCursor
	wc.HbrBackground = win.COLOR_BTNFACE + 1
	wc.LpszClassName = syscall.StringToUTF16Ptr(className)
	wc.Style = style

	if atom := win.RegisterClassEx(&wc); atom == 0 {
		panic("RegisterClassEx")
	}

	registeredWindowClasses[className] = true
}

var initedWalk uint32
var walkInit []func()

func AppendToWalkInit(fn func()) {
	walkInit = append(walkInit, fn)
}

// InitWindow initializes a window.
//
// Widgets should be initialized using InitWidget instead.
func InitWindow(window, parent Window, className string, style, exStyle uint32) error {
	// We can't use sync.Once, because tooltip.go's init also calls InitWindow, so we deadlock.
	if atomic.CompareAndSwapUint32(&initedWalk, 0, 1) {
		runtime.LockOSThread()

		var initCtrls win.INITCOMMONCONTROLSEX
		initCtrls.DwSize = uint32(unsafe.Sizeof(initCtrls))
		initCtrls.DwICC = win.ICC_LINK_CLASS | win.ICC_LISTVIEW_CLASSES | win.ICC_PROGRESS_CLASS | win.ICC_TAB_CLASSES | win.ICC_TREEVIEW_CLASSES
		win.InitCommonControlsEx(&initCtrls)

		defaultWndProcPtr = syscall.NewCallback(defaultWndProc)
		for _, fn := range walkInit {
			fn()
		}
	}

	wb := window.AsWindowBase()
	wb.window = window
	wb.enabled = true
	wb.visible = style&win.WS_VISIBLE != 0
	wb.calcTextSizeInfo2TextSize = make(map[calcTextSizeInfo]Size)
	wb.name2Property = make(map[string]Property)

	var hwndParent win.HWND
	var hMenu win.HMENU
	if parent != nil {
		hwndParent = parent.Handle()

		if widget, ok := window.(Widget); ok {
			if container, ok := parent.(Container); ok {
				if cb := container.AsContainerBase(); cb != nil {
					hMenu = win.HMENU(cb.NextChildID())
				}
				widget.AsWidgetBase().parent = container
			}
		}
	}

	var windowName *uint16
	if len(wb.name) != 0 {
		windowName = syscall.StringToUTF16Ptr(wb.name)
	}

	if hwnd := window.Handle(); hwnd == 0 {
		wb.hWnd = win.CreateWindowEx(
			exStyle,
			syscall.StringToUTF16Ptr(className),
			windowName,
			style|win.WS_CLIPSIBLINGS,
			win.CW_USEDEFAULT,
			win.CW_USEDEFAULT,
			win.CW_USEDEFAULT,
			win.CW_USEDEFAULT,
			hwndParent,
			hMenu,
			0,
			nil)
		if wb.hWnd == 0 {
			return lastError("CreateWindowEx")
		}
	} else {
		wb.hWnd = hwnd
	}

	// Handles returned by CreateWindowEx can only be used by the calling
	// thread. As a result, InitWindow *must* be called from a goroutine that
	// has been locked to an OS thread via runtime.LockOSThread().
	//
	// This means we can ask the OS for the ID of the current thread and we
	// don't have to worry about the scheduler moving us onto another thread
	// later.
	tid := win.GetCurrentThreadId()

	// Use the thread ID to look up our window group, which stores data that
	// is common to all windows on a common thread. A group will be created
	// if one doesn't already exist for the thread ID.
	//
	// CreateGroup automatically increments the reference counter for the
	// group. The counter will be decremented later in WindowBase.Dispose.
	wb.group = wgm.CreateGroup(tid)

	succeeded := false
	defer func() {
		if !succeeded {
			wb.Dispose()
		}
	}()

	hwnd2WindowBase[wb.hWnd] = wb

	if !registeredWindowClasses[className] {
		// We subclass all windows of system classes.
		wb.origWndProcPtr = win.SetWindowLongPtr(wb.hWnd, win.GWLP_WNDPROC, defaultWndProcPtr)
		if wb.origWndProcPtr == 0 {
			return lastError("SetWindowLongPtr")
		}
	}

	SetWindowFont(wb.hWnd, defaultFont)

	if form, ok := window.(Form); ok {
		if fb := form.AsFormBase(); fb != nil {
			if err := fb.init(form); err != nil {
				return err
			}
		}
	}

	if widget, ok := window.(Widget); ok {
		if wb := widget.AsWidgetBase(); wb != nil {
			if err := wb.init(widget); err != nil {
				return err
			}
		}
	}

	wb.enabledProperty = NewBoolProperty(
		func() bool {
			return wb.window.Enabled()
		},
		func(b bool) error {
			wb.window.SetEnabled(b)
			return nil
		},
		wb.enabledChangedPublisher.Event())

	wb.visibleProperty = NewBoolProperty(
		func() bool {
			return window.AsWindowBase().visible
		},
		func(b bool) error {
			wb.window.SetVisible(b)
			return nil
		},
		wb.visibleChangedPublisher.Event())

	wb.focusedProperty = NewReadOnlyBoolProperty(
		func() bool {
			return wb.window.Focused()
		},
		wb.focusedChangedPublisher.Event())

	wb.MustRegisterProperty("Enabled", wb.enabledProperty)
	wb.MustRegisterProperty("Visible", wb.visibleProperty)
	wb.MustRegisterProperty("Focused", wb.focusedProperty)

	succeeded = true

	return nil
}

// InitWrapperWindow initializes a window that wraps (embeds) another window.
//
// Calling this method is necessary, if you want to be able to override the
// WndProc method of the embedded window. The embedded window should only be
// used as inseparable part of the wrapper window to avoid undefined behavior.
func InitWrapperWindow(window Window) error {
	wb := window.AsWindowBase()

	wb.window = window

	if container, ok := window.(Container); ok {
		children := container.Children()

		if wlo, ok := window.(widgetListObserver); ok {
			children.observer = wlo
		}

		for _, child := range children.items {
			child.parent = container
		}
	}

	return nil
}

func (wb *WindowBase) MustRegisterProperty(name string, property Property) {
	if property == nil {
		panic("property must not be nil")
	}
	if wb.name2Property[name] != nil {
		panic("property already registered")
	}

	wb.name2Property[name] = property
}

func (wb *WindowBase) Property(name string) Property {
	return wb.name2Property[name]
}

func (wb *WindowBase) hasStyleBits(bits uint32) bool {
	return hasWindowLongBits(wb.hWnd, win.GWL_STYLE, bits)
}

func (wb *WindowBase) hasExtendedStyleBits(bits uint32) bool {
	return hasWindowLongBits(wb.hWnd, win.GWL_EXSTYLE, bits)
}

func hasWindowLongBits(hwnd win.HWND, index int32, bits uint32) bool {
	value := uint32(win.GetWindowLong(hwnd, index))

	return value&bits == bits
}

func (wb *WindowBase) setAndClearStyleBits(set, clear uint32) error {
	return setAndClearWindowLongBits(wb.hWnd, win.GWL_STYLE, set, clear)
}

func (wb *WindowBase) setAndClearExtendedStyleBits(set, clear uint32) error {
	return setAndClearWindowLongBits(wb.hWnd, win.GWL_EXSTYLE, set, clear)
}

func setAndClearWindowLongBits(hwnd win.HWND, index int32, set, clear uint32) error {
	value := uint32(win.GetWindowLong(hwnd, index))
	if value == 0 {
		return lastError("GetWindowLong")
	}

	if newValue := value&^clear | set; newValue != value {
		win.SetLastError(0)
		if win.SetWindowLong(hwnd, index, int32(newValue)) == 0 {
			return lastError("SetWindowLong")
		}
	}

	return nil
}

func (wb *WindowBase) ensureStyleBits(bits uint32, set bool) error {
	return ensureWindowLongBits(wb.hWnd, win.GWL_STYLE, bits, set)
}

func (wb *WindowBase) ensureExtendedStyleBits(bits uint32, set bool) error {
	return ensureWindowLongBits(wb.hWnd, win.GWL_EXSTYLE, bits, set)
}

func ensureWindowLongBits(hwnd win.HWND, index int32, bits uint32, set bool) error {
	var setBits uint32
	var clearBits uint32
	if set {
		setBits = bits
	} else {
		clearBits = bits
	}
	return setAndClearWindowLongBits(hwnd, index, setBits, clearBits)
}

// Accessibility returns the accessibility object used to set Dynamic Annotation properties of the
// window.
func (wb *WindowBase) Accessibility() *Accessibility {
	if wb.acc == nil {
		wb.acc = &Accessibility{wb: wb}
	}
	return wb.acc
}

// Handle returns the window handle of the Window.
func (wb *WindowBase) Handle() win.HWND {
	return wb.hWnd
}

// SendMessage sends a message to the window and returns the result.
func (wb *WindowBase) SendMessage(msg uint32, wParam, lParam uintptr) uintptr {
	return win.SendMessage(wb.hWnd, msg, wParam, lParam)
}

// Name returns the name of the *WindowBase.
func (wb *WindowBase) Name() string {
	return wb.name
}

// SetName sets the name of the *WindowBase.
func (wb *WindowBase) SetName(name string) {
	wb.name = name
}

func (wb *WindowBase) writePath(buf *bytes.Buffer) {
	hWndParent := win.GetAncestor(wb.hWnd, win.GA_PARENT)
	if pwi := windowFromHandle(hWndParent); pwi != nil {
		if sv, ok := pwi.(*ScrollView); ok {
			pwi = sv.Parent()
		}
		pwi.AsWindowBase().writePath(buf)
		buf.WriteByte('/')
	}

	buf.WriteString(wb.name)
}

func (wb *WindowBase) path() string {
	buf := bytes.NewBuffer(nil)

	wb.writePath(buf)

	return buf.String()
}

// WindowBase simply returns the receiver.
func (wb *WindowBase) AsWindowBase() *WindowBase {
	return wb
}

// AddDisposable adds a Disposable resource that should be disposed of
// together with this Window.
func (wb *WindowBase) AddDisposable(d Disposable) {
	wb.disposables = append(wb.disposables, d)
}

// Dispose releases the operating system resources, associated with the
// *WindowBase.
//
// If a user closes a *MainWindow or *Dialog, it is automatically released.
// Also, if a Container is disposed of, all its descendants will be released
// as well.
func (wb *WindowBase) Dispose() {
	for _, d := range wb.disposables {
		d.Dispose()
	}

	if wb.background != nil {
		wb.background.detachWindow(wb)
	}

	hWnd := wb.hWnd
	if hWnd != 0 {
		wb.disposingPublisher.Publish()

		wb.hWnd = 0
		if _, ok := hwnd2WindowBase[hWnd]; ok {
			win.DestroyWindow(hWnd)
		}
	}

	if cm := wb.contextMenu; cm != nil {
		cm.actions.Clear()
		cm.Dispose()
	}

	if wb.shortcutActions != nil {
		wb.shortcutActions.Clear()
	}

	for _, p := range wb.name2Property {
		p.SetSource(nil)
	}

	if hWnd != 0 {
		wb.group.accClearHwndProps(wb.hWnd)
		wb.group.Done()
	}
}

// Disposing returns an Event that is published when the Window is disposed
// of.
func (wb *WindowBase) Disposing() *Event {
	return wb.disposingPublisher.Event()
}

// IsDisposed returns if the *WindowBase has been disposed of.
func (wb *WindowBase) IsDisposed() bool {
	return wb.hWnd == 0
}

// ContextMenu returns the context menu of the *WindowBase.
//
// By default this is nil.
func (wb *WindowBase) ContextMenu() *Menu {
	return wb.contextMenu
}

// SetContextMenu sets the context menu of the *WindowBase.
func (wb *WindowBase) SetContextMenu(value *Menu) {
	wb.contextMenu = value
}

// ContextMenuLocation returns the the *WindowBase center in screen coordinates in native pixels.
func (wb *WindowBase) ContextMenuLocation() Point {
	var rc win.RECT
	if !win.GetWindowRect(wb.hWnd, &rc) {
		return Point{}
	}
	return Point{int(rc.Left+rc.Right) / 2, int(rc.Top+rc.Bottom) / 2}
}

// ShortcutActions returns the list of actions that will be triggered if their
// shortcut is pressed when this window or one of its descendants has the
// keyboard focus.
func (wb *WindowBase) ShortcutActions() *ActionList {
	if wb.shortcutActions == nil {
		wb.shortcutActions = newActionList(wb)
	}

	return wb.shortcutActions
}

// Background returns the background Brush of the *WindowBase.
//
// By default this is nil.
func (wb *WindowBase) Background() Brush {
	return wb.background
}

// SetBackground sets the background Brush of the *WindowBase.
func (wb *WindowBase) SetBackground(background Brush) {
	if wb.background != nil {
		wb.background.detachWindow(wb)
	}

	wb.background = background

	if background != nil {
		background.attachWindow(wb)
	}

	wb.Invalidate()

	// Sliders need some extra encouragement...
	walkDescendants(wb, func(w Window) bool {
		if s, ok := w.(*Slider); ok {
			s.SetRange(s.MinValue(), s.MaxValue()+1)
			s.SetRange(s.MinValue(), s.MaxValue()-1)
		}

		return true
	})
}

// Cursor returns the Cursor of the *WindowBase.
//
// By default this is nil.
func (wb *WindowBase) Cursor() Cursor {
	return wb.cursor
}

// SetCursor sets the Cursor of the *WindowBase.
func (wb *WindowBase) SetCursor(value Cursor) {
	wb.cursor = value
}

// DoubleBuffering returns whether double buffering of the
// drawing is enabled, which may help reduce flicker.
func (wb *WindowBase) DoubleBuffering() bool {
	return wb.hasExtendedStyleBits(win.WS_EX_COMPOSITED)
}

// SetDoubleBuffering enables or disables double buffering of the
// drawing, which may help reduce flicker.
func (wb *WindowBase) SetDoubleBuffering(enabled bool) error {
	return wb.ensureExtendedStyleBits(win.WS_EX_COMPOSITED, enabled)
}

type ApplySysColorser interface {
	ApplySysColors()
}

func (wb *WindowBase) ApplySysColors() {
	wb.Invalidate()
}

// DPI returns the current DPI value of the WindowBase.
func (wb *WindowBase) DPI() int {
	return int(win.GetDpiForWindow(wb.hWnd))
}

type ApplyDPIer interface {
	ApplyDPI(dpi int)
}

func (wb *WindowBase) ApplyDPI(dpi int) {
	if af, ok := wb.window.(applyFonter); ok {
		af.applyFont(wb.window.Font())
	}
}

// IntFrom96DPI converts from 1/96" units to native pixels.
func (wb *WindowBase) IntFrom96DPI(value int) int {
	return IntFrom96DPI(value, wb.DPI())
}

// IntTo96DPI converts from native pixels to 1/96" units.
func (wb *WindowBase) IntTo96DPI(value int) int {
	return IntTo96DPI(value, wb.DPI())
}

// MarginsFrom96DPI converts from 1/96" units to native pixels.
func (wb *WindowBase) MarginsFrom96DPI(value Margins) Margins {
	return MarginsFrom96DPI(value, wb.DPI())
}

// MarginsTo96DPI converts from native pixels to 1/96" units.
func (wb *WindowBase) MarginsTo96DPI(value Margins) Margins {
	return MarginsTo96DPI(value, wb.DPI())
}

// PointFrom96DPI converts from 1/96" units to native pixels.
func (wb *WindowBase) PointFrom96DPI(value Point) Point {
	return PointFrom96DPI(value, wb.DPI())
}

// PointTo96DPI converts from native pixels to 1/96" units.
func (wb *WindowBase) PointTo96DPI(value Point) Point {
	return PointTo96DPI(value, wb.DPI())
}

// RectangleFrom96DPI converts from 1/96" units to native pixels.
func (wb *WindowBase) RectangleFrom96DPI(value Rectangle) Rectangle {
	return RectangleFrom96DPI(value, wb.DPI())
}

// RectangleTo96DPI converts from native pixels to 1/96" units.
func (wb *WindowBase) RectangleTo96DPI(value Rectangle) Rectangle {
	return RectangleTo96DPI(value, wb.DPI())
}

// SizeFrom96DPI converts from 1/96" units to native pixels.
func (wb *WindowBase) SizeFrom96DPI(value Size) Size {
	return SizeFrom96DPI(value, wb.DPI())
}

// SizeTo96DPI converts from native pixels to 1/96" units.
func (wb *WindowBase) SizeTo96DPI(value Size) Size {
	return SizeTo96DPI(value, wb.DPI())
}

// Enabled returns if the *WindowBase is enabled for user interaction.
func (wb *WindowBase) Enabled() bool {
	return wb.enabled
}

// SetEnabled sets if the *WindowBase is enabled for user interaction.
func (wb *WindowBase) SetEnabled(enabled bool) {
	wb.enabled = enabled

	wb.window.(applyEnableder).applyEnabled(wb.window.Enabled())

	if widget, ok := wb.window.(Widget); ok {
		widget.AsWidgetBase().invalidateBorderInParent()
	}

	wb.enabledChangedPublisher.Publish()
}

type applyEnableder interface {
	applyEnabled(enabled bool)
}

func (wb *WindowBase) applyEnabled(enabled bool) {
	setWindowEnabled(wb.hWnd, enabled)
}

func setWindowEnabled(hwnd win.HWND, enabled bool) {
	win.EnableWindow(hwnd, enabled)

	win.UpdateWindow(hwnd)
}

// Font returns the *Font of the *WindowBase.
//
// By default this is a MS Shell Dlg 2, 8 point font.
func (wb *WindowBase) Font() *Font {
	if wb.font != nil {
		return wb.font
	}

	return defaultFont
}

// SetFont sets the *Font of the *WindowBase.
func (wb *WindowBase) SetFont(font *Font) {
	if font != wb.font {
		wb.font = font

		wb.window.(applyFonter).applyFont(font)
	}
}

type applyFonter interface {
	applyFont(font *Font)
}

type ApplyFonter interface {
	ApplyFont(font *Font)
}

func (wb *WindowBase) applyFont(font *Font) {
	if hFont := font.handleForDPI(wb.DPI()); hFont != wb.hFont {
		wb.hFont = hFont

		setWindowFont(wb.hWnd, hFont)
	}

	if af, ok := wb.window.(ApplyFonter); ok {
		af.ApplyFont(font)
	}
}

func SetWindowFont(hwnd win.HWND, font *Font) {
	dpi := int(win.GetDpiForWindow(hwnd))
	setWindowFont(hwnd, font.handleForDPI(dpi))
}

func setWindowFont(hwnd win.HWND, hFont win.HFONT) {
	win.SendMessage(hwnd, win.WM_SETFONT, uintptr(hFont), 1)

	if window := windowFromHandle(hwnd); window != nil {
		if widget, ok := window.(Widget); ok {
			widget.AsWidgetBase().RequestLayout()
		}
	}
}

// Suspended returns if the *WindowBase is suspended for layout and repainting
// purposes.
func (wb *WindowBase) Suspended() bool {
	return wb.suspended
}

// SetSuspended sets if the *WindowBase is suspended for layout and repainting
// purposes.
//
// You should call SetSuspended(true), before doing a batch of modifications
// that would cause multiple layout or drawing updates. Remember to call
// SetSuspended(false) afterwards, which will update the *WindowBase
// accordingly.
func (wb *WindowBase) SetSuspended(suspend bool) {
	if suspend == wb.suspended {
		return
	}

	var wParam int
	if suspend {
		wParam = 0
	} else {
		wParam = 1
	}

	if wb.visible {
		wb.SendMessage(win.WM_SETREDRAW, uintptr(wParam), 0)
	}

	wb.suspended = suspend

	if !suspend {
		wb.Invalidate()
		wb.RequestLayout()
	}
}

// Invalidate schedules a full repaint of the *WindowBase.
func (wb *WindowBase) Invalidate() error {
	if !win.InvalidateRect(wb.hWnd, nil, true) {
		return newError("InvalidateRect failed")
	}

	return nil
}

func (wb *WindowBase) text() string {
	return windowText(wb.hWnd)
}

func (wb *WindowBase) setText(text string) error {
	if err := setWindowText(wb.hWnd, text); err != nil {
		return err
	}

	return nil
}

func windowText(hwnd win.HWND) string {
	textLength := win.SendMessage(hwnd, win.WM_GETTEXTLENGTH, 0, 0)
	buf := make([]uint16, textLength+1)
	win.SendMessage(hwnd, win.WM_GETTEXT, uintptr(textLength+1), uintptr(unsafe.Pointer(&buf[0])))
	return syscall.UTF16ToString(buf)
}

func setWindowText(hwnd win.HWND, text string) error {
	if win.TRUE != win.SendMessage(hwnd, win.WM_SETTEXT, 0, uintptr(unsafe.Pointer(syscall.StringToUTF16Ptr(text)))) {
		return newError("WM_SETTEXT failed")
	}

	return nil
}

func (wb *WindowBase) RestoreState() (err error) {
	wb.ForEachDescendant(func(widget Widget) bool {
		if persistable, ok := widget.(Persistable); ok && persistable.Persistent() {
			if err = persistable.RestoreState(); err != nil {
				return false
			}
		}

		if _, ok := widget.(Container); ok {
			return false
		}

		return true
	})

	return
}

func (wb *WindowBase) SaveState() (err error) {
	wb.ForEachDescendant(func(widget Widget) bool {
		if persistable, ok := widget.(Persistable); ok && persistable.Persistent() {
			if err = persistable.SaveState(); err != nil {
				return false
			}
		}

		if _, ok := widget.(Container); ok {
			return false
		}

		return true
	})

	return
}

// Form returns the Form of the Window.
func (wb *WindowBase) Form() Form {
	if wb.form == nil {
		if form, ok := wb.window.(Form); ok {
			wb.form = form
		} else {
			wb.form = ancestor(wb.window.(Widget))
		}
	}

	return wb.form
}

func forEachDescendant(hwnd win.HWND, lParam uintptr) uintptr {
	if window := windowFromHandle(hwnd); window != nil && forEachDescendantCallback(window.(Widget)) {
		return 1
	}

	return 0
}

var (
	forEachDescendantCallbackPtr uintptr
	forEachDescendantCallback    func(widget Widget) bool
)

func (wb *WindowBase) ForEachDescendant(f func(widget Widget) bool) {
	forEachDescendantCallback = f
	defer func() {
		forEachDescendantCallback = nil
	}()

	win.EnumChildWindows(wb.hWnd, forEachDescendantCallbackPtr, 0)
}

// Visible returns if the *WindowBase is visible.
func (wb *WindowBase) Visible() bool {
	return win.IsWindowVisible(wb.hWnd)
}

// SetVisible sets if the *WindowBase is visible.
func (wb *WindowBase) SetVisible(visible bool) {
	old := wb.Visible()

	setWindowVisible(wb.hWnd, visible)

	wb.visible = visible

	walkDescendants(wb.window, func(w Window) bool {
		w.AsWindowBase().visibleChangedPublisher.Publish()

		return true
	})

	if visible == old {
		return
	}

	if widget, ok := wb.window.(Widget); ok {
		wb := widget.AsWidgetBase()
		wb.invalidateBorderInParent()
		wb.RequestLayout()
	}

	wb.visibleChangedPublisher.Publish()
}

// VisibleChanged returns an Event that you can attach to for handling
// visible changed events for the Window.
func (wb *WindowBase) VisibleChanged() *Event {
	return wb.visibleChangedPublisher.Event()
}

func setWindowVisible(hwnd win.HWND, visible bool) {
	var cmd int32
	if visible {
		cmd = win.SW_SHOWNA
	} else {
		cmd = win.SW_HIDE
	}
	win.ShowWindow(hwnd, cmd)
}

// BringToTop moves the *WindowBase to the top of the keyboard focus order.
func (wb *WindowBase) BringToTop() error {
	if !win.SetWindowPos(wb.hWnd, win.HWND_TOP, 0, 0, 0, 0, win.SWP_NOACTIVATE|win.SWP_NOMOVE|win.SWP_NOSIZE) {
		return lastError("SetWindowPos")
	}

	return nil
}

// Bounds returns the outer bounding box rectangle of the *WindowBase, including
// decorations.
//
// The coordinates are relative to the screen.
func (wb *WindowBase) Bounds() Rectangle {
	return wb.RectangleTo96DPI(wb.BoundsPixels())
}

// SetBounds sets the outer bounding box rectangle of the *WindowBase,
// including decorations.
//
// For a Form, like *MainWindow or *Dialog, the rectangle is in screen
// coordinates, for a child Window the coordinates are relative to its parent.
func (wb *WindowBase) SetBounds(bounds Rectangle) error {
	return wb.SetBoundsPixels(wb.RectangleFrom96DPI(bounds))
}

// BoundsPixels returns the outer bounding box rectangle of the *WindowBase, including
// decorations.
//
// The coordinates are relative to the screen.
func (wb *WindowBase) BoundsPixels() Rectangle {
	var r win.RECT

	if !win.GetWindowRect(wb.hWnd, &r) {
		lastError("GetWindowRect")
		return Rectangle{}
	}

	return rectangleFromRECT(r)
}

// SetBoundsPixels sets the outer bounding box rectangle of the *WindowBase,
// including decorations.
//
// For a Form, like *MainWindow or *Dialog, the rectangle is in screen
// coordinates, for a child Window the coordinates are relative to its parent.
func (wb *WindowBase) SetBoundsPixels(bounds Rectangle) error {
	if !win.MoveWindow(
		wb.hWnd,
		int32(bounds.X),
		int32(bounds.Y),
		int32(bounds.Width),
		int32(bounds.Height),
		true) {

		return lastError("MoveWindow")
	}

	return nil
}

// MinSize returns the minimum allowed outer size for the *WindowBase, including
// decorations.
//
// For child windows, this is only relevant when the parent of the *WindowBase
// has a Layout. RootWidgets, like *MainWindow and *Dialog, also honor this.
func (wb *WindowBase) MinSize() Size {
	return wb.minSize96dpi
}

// MinSizePixels returns the minimum allowed outer size for the *WindowBase, including
// decorations.
//
// For child windows, this is only relevant when the parent of the *WindowBase
// has a Layout. RootWidgets, like *MainWindow and *Dialog, also honor this.
func (wb *WindowBase) MinSizePixels() Size {
	return wb.SizeFrom96DPI(wb.minSize96dpi)
}

// MaxSize returns the maximum allowed outer size for the *WindowBase, including
// decorations.
//
// For child windows, this is only relevant when the parent of the *WindowBase
// has a Layout. RootWidgets, like *MainWindow and *Dialog, also honor this.
func (wb *WindowBase) MaxSize() Size {
	return wb.maxSize96dpi
}

// MaxSizePixels returns the maximum allowed outer size for the *WindowBase, including
// decorations.
//
// For child windows, this is only relevant when the parent of the *WindowBase
// has a Layout. RootWidgets, like *MainWindow and *Dialog, also honor this.
func (wb *WindowBase) MaxSizePixels() Size {
	return wb.SizeFrom96DPI(wb.maxSize96dpi)
}

// SetMinMaxSize sets the minimum and maximum outer size of the *WindowBase,
// including decorations.
//
// Use walk.Size{} to make the respective limit be ignored.
func (wb *WindowBase) SetMinMaxSize(min, max Size) error {
	if min.Width < 0 || min.Height < 0 {
		return newError("min must be positive")
	}
	if max.Width > 0 && max.Width < min.Width ||
		max.Height > 0 && max.Height < min.Height {
		return newError("max must be greater as or equal to min")
	}
	wb.minSize96dpi = min
	wb.maxSize96dpi = max
	return nil
}

// SetMinMaxSizePixels sets the minimum and maximum outer size of the *WindowBase,
// including decorations.
//
// Use walk.Size{} to make the respective limit be ignored.
func (wb *WindowBase) SetMinMaxSizePixels(min, max Size) error {
	dpi := wb.DPI()
	return wb.SetMinMaxSize(SizeTo96DPI(min, dpi), SizeTo96DPI(max, dpi))
}

type fontInfoAndDPI struct {
	fontInfo
	dpi int
}

var (
	dialogBaseUnitsUTF16StringPtr  *uint16
	fontInfoAndDPI2DialogBaseUnits = make(map[fontInfoAndDPI]Size)
)

// dialogBaseUnits returns dialog unit base size in native pixels.
func (wb *WindowBase) dialogBaseUnits() Size {
	// The window may use a font different from that in WindowBase,
	// like e.g. NumberEdit does, so we try to use the right one.
	font := wb.window.Font()
	fi := fontInfoAndDPI{
		fontInfo: fontInfo{
			family:    font.Family(),
			pointSize: font.PointSize(),
			style:     font.Style(),
		},
		dpi: wb.DPI()}
	if s, ok := fontInfoAndDPI2DialogBaseUnits[fi]; ok {
		return s
	}

	hdc := win.GetDC(wb.hWnd)
	defer win.ReleaseDC(wb.hWnd, hdc)

	hFont := font.handleForDPI(wb.DPI())
	hFontOld := win.SelectObject(hdc, win.HGDIOBJ(hFont))
	defer win.SelectObject(hdc, win.HGDIOBJ(hFontOld))

	var tm win.TEXTMETRIC
	if !win.GetTextMetrics(hdc, &tm) {
		newError("GetTextMetrics failed")
	}

	var size win.SIZE
	if !win.GetTextExtentPoint32(
		hdc,
		dialogBaseUnitsUTF16StringPtr,
		52,
		&size) {
		newError("GetTextExtentPoint32 failed")
	}

	s := Size{int((size.CX/26 + 1) / 2), int(tm.TmHeight)}

	fontInfoAndDPI2DialogBaseUnits[fi] = s

	return s
}

// dialogBaseUnitsToPixels returns size in dialog based units in native pixels.
func (wb *WindowBase) dialogBaseUnitsToPixels(dlus Size) (pixels Size) {
	base := wb.dialogBaseUnits()

	return Size{
		int(win.MulDiv(int32(dlus.Width), int32(base.Width), 4)),
		int(win.MulDiv(int32(dlus.Height), int32(base.Height), 8)),
	}
}

// calculateTextSizeImpl returns text size in native pixels.
func (wb *WindowBase) calculateTextSizeImpl(text string) Size {
	return wb.calculateTextSizeImplForWidth(text, 0)
}

// calculateTextSizeImplForWidth calculates text size for specified width in native pixels.
func (wb *WindowBase) calculateTextSizeImplForWidth(text string, width int) Size {
	font := wb.window.Font()

	dpi := wb.DPI()

	w := width
	if w == 0 {
		w = wb.WidthPixels()
	}

	key := calcTextSizeInfo{
		width: w,
		font: fontInfo{
			family:    font.family,
			pointSize: font.pointSize,
			style:     font.style,
		},
		text: text,
		dpi:  dpi,
	}

	if size, ok := wb.calcTextSizeInfo2TextSize[key]; ok {
		return size
	}

	size := calculateTextSize(text, font, dpi, width, wb.hWnd)

	wb.calcTextSizeInfo2TextSize[key] = size

	return size
}

// calculateTextSize calculates text size in native pixels.
func (wb *WindowBase) calculateTextSize() Size {
	return wb.calculateTextSizeForWidth(0)
}

// calculateTextSizeForWidth calculates text size for specified width in native pixels.
func (wb *WindowBase) calculateTextSizeForWidth(width int) Size {
	return wb.calculateTextSizeImplForWidth(wb.text(), width)
}

// calculateTextSize calculates text size at specified DPI and for width in native pixels.
func calculateTextSize(text string, font *Font, dpi int, width int, hwnd win.HWND) Size {
	hdc := win.GetDC(hwnd)
	if hdc == 0 {
		newError("GetDC failed")
		return Size{}
	}
	defer win.ReleaseDC(hwnd, hdc)

	var size Size
	if width > 0 {
		canvas, err := newCanvasFromHDC(hdc)
		if err != nil {
			return size
		}
		defer canvas.Dispose()

		bounds, err := canvas.measureTextForDPI(text, font, Rectangle{Width: width, Height: 9999999}, 0, dpi)
		if err != nil {
			return size
		}

		size = bounds.Size()
	} else {
		hFontOld := win.SelectObject(hdc, win.HGDIOBJ(font.handleForDPI(dpi)))
		defer win.SelectObject(hdc, hFontOld)

		lines := strings.Split(text, "\n")

		for _, line := range lines {
			var s win.SIZE
			str := syscall.StringToUTF16(strings.TrimRight(line, "\r "))

			if !win.GetTextExtentPoint32(hdc, &str[0], int32(len(str)-1), &s) {
				newError("GetTextExtentPoint32 failed")
				return Size{}
			}

			size.Width = maxi(size.Width, int(s.CX))
			size.Height += int(s.CY)
		}
	}

	return size
}

// Size returns the outer size of the *WindowBase, including decorations.
func (wb *WindowBase) Size() Size {
	return wb.SizeTo96DPI(wb.SizePixels())
}

// SizePixels returns the outer size of the *WindowBase, including decorations.
func (wb *WindowBase) SizePixels() Size {
	return wb.window.BoundsPixels().Size()
}

// SetSize sets the outer size of the *WindowBase, including decorations.
func (wb *WindowBase) SetSize(size Size) error {
	return wb.SetSizePixels(wb.SizeFrom96DPI(size))
}

// SetSizePixels sets the outer size of the *WindowBase, including decorations.
func (wb *WindowBase) SetSizePixels(size Size) error {
	bounds := wb.window.BoundsPixels()

	return wb.SetBoundsPixels(bounds.SetSize(size))
}

// X returns the x coordinate of the *WindowBase, relative to the screen for
// RootWidgets like *MainWindow or *Dialog and relative to the parent for
// child Windows.
func (wb *WindowBase) X() int {
	return wb.IntTo96DPI(wb.XPixels())
}

// XPixels returns the x coordinate of the *WindowBase, relative to the screen for
// RootWidgets like *MainWindow or *Dialog and relative to the parent for
// child Windows.
func (wb *WindowBase) XPixels() int {
	return wb.window.BoundsPixels().X
}

// SetX sets the x coordinate of the *WindowBase, relative to the screen for
// RootWidgets like *MainWindow or *Dialog and relative to the parent for
// child Windows.
func (wb *WindowBase) SetX(value int) error {
	return wb.SetXPixels(wb.IntFrom96DPI(value))
}

// SetXPixels sets the x coordinate of the *WindowBase, relative to the screen for
// RootWidgets like *MainWindow or *Dialog and relative to the parent for
// child Windows.
func (wb *WindowBase) SetXPixels(value int) error {
	bounds := wb.window.BoundsPixels()
	bounds.X = value

	return wb.SetBoundsPixels(bounds)
}

// Y returns the y coordinate of the *WindowBase, relative to the screen for
// RootWidgets like *MainWindow or *Dialog and relative to the parent for
// child Windows.
func (wb *WindowBase) Y() int {
	return wb.IntTo96DPI(wb.YPixels())
}

// YPixels returns the y coordinate of the *WindowBase, relative to the screen for
// RootWidgets like *MainWindow or *Dialog and relative to the parent for
// child Windows.
func (wb *WindowBase) YPixels() int {
	return wb.window.BoundsPixels().Y
}

// SetY sets the y coordinate of the *WindowBase, relative to the screen for
// RootWidgets like *MainWindow or *Dialog and relative to the parent for
// child Windows.
func (wb *WindowBase) SetY(value int) error {
	return wb.SetYPixels(wb.IntFrom96DPI(value))
}

// SetYPixels sets the y coordinate of the *WindowBase, relative to the screen for
// RootWidgets like *MainWindow or *Dialog and relative to the parent for
// child Windows.
func (wb *WindowBase) SetYPixels(value int) error {
	bounds := wb.window.BoundsPixels()
	bounds.Y = value

	return wb.SetBoundsPixels(bounds)
}

// Width returns the outer width of the *WindowBase, including decorations.
func (wb *WindowBase) Width() int {
	return wb.IntTo96DPI(wb.WidthPixels())
}

// WidthPixels returns the outer width of the *WindowBase, including decorations.
func (wb *WindowBase) WidthPixels() int {
	return wb.window.BoundsPixels().Width
}

// SetWidth sets the outer width of the *WindowBase, including decorations.
func (wb *WindowBase) SetWidth(value int) error {
	return wb.SetWidthPixels(wb.IntFrom96DPI(value))
}

// SetWidthPixels sets the outer width of the *WindowBase, including decorations.
func (wb *WindowBase) SetWidthPixels(value int) error {
	bounds := wb.window.BoundsPixels()
	bounds.Width = value

	return wb.SetBoundsPixels(bounds)
}

// Height returns the outer height of the *WindowBase, including decorations.
func (wb *WindowBase) Height() int {
	return wb.IntTo96DPI(wb.HeightPixels())
}

// HeightPixels returns the outer height of the *WindowBase, including decorations.
func (wb *WindowBase) HeightPixels() int {
	return wb.window.BoundsPixels().Height
}

// SetHeight sets the outer height of the *WindowBase, including decorations.
func (wb *WindowBase) SetHeight(value int) error {
	return wb.SetHeightPixels(wb.IntFrom96DPI(value))
}

// SetHeightPixels sets the outer height of the *WindowBase, including decorations.
func (wb *WindowBase) SetHeightPixels(value int) error {
	bounds := wb.window.BoundsPixels()
	bounds.Height = value

	return wb.SetBoundsPixels(bounds)
}

func windowTrimToClientBounds(hwnd win.HWND, pt *win.POINT) {
	var r win.RECT

	if !win.GetClientRect(hwnd, &r) {
		lastError("GetClientRect")
		return
	}

	if pt.X < r.Left {
		pt.X = r.Left
	}
	if pt.X > r.Right {
		pt.X = r.Right
	}
	if pt.Y < r.Top {
		pt.Y = r.Top
	}
	if pt.Y > r.Bottom {
		pt.Y = r.Bottom
	}
}

// windowClientBounds returns window client bounds in native pixels.
func windowClientBounds(hwnd win.HWND) Rectangle {
	var r win.RECT

	if !win.GetClientRect(hwnd, &r) {
		lastError("GetClientRect")
		return Rectangle{}
	}

	return rectangleFromRECT(r)
}

// ClientBounds returns the inner bounding box rectangle of the *WindowBase,
// excluding decorations.
func (wb *WindowBase) ClientBounds() Rectangle {
	return wb.RectangleTo96DPI(wb.ClientBoundsPixels())
}

// ClientBoundsPixels returns the inner bounding box rectangle of the *WindowBase,
// excluding decorations.
func (wb *WindowBase) ClientBoundsPixels() Rectangle {
	return windowClientBounds(wb.hWnd)
}

// sizeFromClientSizePixels calculates size from client size in native pixels.
func (wb *WindowBase) sizeFromClientSizePixels(clientSize Size) Size {
	window := wb.window
	s := window.SizePixels()
	cs := window.ClientBoundsPixels().Size()
	ncs := Size{s.Width - cs.Width, s.Height - cs.Height}

	return Size{clientSize.Width + ncs.Width, clientSize.Height + ncs.Height}
}

// clientSizeFromSizePixels calculates client size from size in native pixels.
func (wb *WindowBase) clientSizeFromSizePixels(size Size) Size {
	window := wb.window
	s := window.SizePixels()
	cs := window.ClientBoundsPixels().Size()
	ncs := Size{s.Width - cs.Width, s.Height - cs.Height}

	return Size{size.Width - ncs.Width, size.Height - ncs.Height}
}

// SetClientSize sets the size of the inner bounding box of the *WindowBase,
// excluding decorations.
func (wb *WindowBase) SetClientSize(value Size) error {
	return wb.SetClientSizePixels(wb.SizeFrom96DPI(value))
}

// SetClientSizePixels sets the size of the inner bounding box of the *WindowBase,
// excluding decorations.
func (wb *WindowBase) SetClientSizePixels(value Size) error {
	return wb.SetSizePixels(wb.sizeFromClientSizePixels(value))
}

// RequestLayout either schedules or immediately starts performing layout.
func (wb *WindowBase) RequestLayout() {
	var form Form

	hwnd := wb.hWnd
	window := wb.window

	for hwnd != 0 {
		if window != nil {
			var ok, visible bool
			if form, ok = window.(Form); ok {
				visible = form.Visible()
			} else {
				visible = window.AsWindowBase().visible
			}

			if !visible && window != wb.window || window.Suspended() {
				return
			}

			if container, ok := window.(Container); ok && container.Layout() == nil {
				return
			}

			if widget, ok := window.(Widget); ok {
				if window = widget.Parent(); window != nil {
					hwnd = window.Handle()
					continue
				}
			}
		} else if !win.IsWindowVisible(hwnd) {
			return
		}

		hwnd = win.GetParent(hwnd)
		window = windowFromHandle(hwnd)
	}

	if form == nil {
		return
	}

	if fb := form.AsFormBase(); fb.group.ActiveForm() != form || fb.inProgressEventCount == 0 {
		fb.startLayout()
	} else {
		fb.layoutScheduled = true
	}
}

// RightToLeftReading returns whether the reading order of the Window
// is from right to left.
func (wb *WindowBase) RightToLeftReading() bool {
	return wb.hasExtendedStyleBits(win.WS_EX_RTLREADING)
}

// SetRightToLeftReading sets whether the reading order of the Window
// is from right to left.
func (wb *WindowBase) SetRightToLeftReading(rtl bool) error {
	return wb.ensureExtendedStyleBits(win.WS_EX_RTLREADING, rtl)
}

// Screenshot returns an image of the window.
func (wb *WindowBase) Screenshot() (*image.RGBA, error) {
	bmp, err := NewBitmapFromWindow(wb)
	if err != nil {
		return nil, err
	}
	defer bmp.Dispose()

	return bmp.ToImage()
}

// FocusedWindow returns the Window that has the keyboard input focus.
func FocusedWindow() Window {
	return windowFromHandle(win.GetFocus())
}

// Focused returns whether the Window has the keyboard input focus.
func (wb *WindowBase) Focused() bool {
	return wb.hWnd == win.GetFocus()
}

// SetFocus sets the keyboard input focus to the *WindowBase.
func (wb *WindowBase) SetFocus() error {
	if win.SetFocus(wb.hWnd) == 0 {
		return lastError("SetFocus")
	}

	return nil
}

// FocusedChanged returns an Event that you can attach to for handling focus
// change events for the WindowBase.
func (wb *WindowBase) FocusedChanged() *Event {
	return wb.focusedChangedPublisher.Event()
}

// CreateCanvas creates and returns a *Canvas that can be used to draw
// inside the ClientBoundsPixels of the *WindowBase.
//
// Remember to call the Dispose method on the canvas to release resources,
// when you no longer need it.
func (wb *WindowBase) CreateCanvas() (*Canvas, error) {
	return newCanvasFromWindow(wb.window)
}

func (wb *WindowBase) setTheme(appName string) error {
	if hr := win.SetWindowTheme(wb.hWnd, syscall.StringToUTF16Ptr(appName), nil); win.FAILED(hr) {
		return errorFromHRESULT("SetWindowTheme", hr)
	}

	return nil
}

// KeyDown returns a *KeyEvent that you can attach to for handling key down
// events for the *WindowBase.
func (wb *WindowBase) KeyDown() *KeyEvent {
	return wb.keyDownPublisher.Event()
}

// KeyPress returns a *KeyEvent that you can attach to for handling key press
// events for the *WindowBase.
func (wb *WindowBase) KeyPress() *KeyEvent {
	return wb.keyPressPublisher.Event()
}

// KeyUp returns a *KeyEvent that you can attach to for handling key up
// events for the *WindowBase.
func (wb *WindowBase) KeyUp() *KeyEvent {
	return wb.keyUpPublisher.Event()
}

// Hotkey returns a *HotkeyEvent that you can attach to for handling global
// hotkey events for the *WindowBase.
func (wb *WindowBase) Hotkey() *HotkeyEvent {
	return wb.hotkeyPublisher.Event()
}

// DropFiles returns a *DropFilesEvent that you can attach to for handling
// drop file events for the *WindowBase.
func (wb *WindowBase) DropFiles() *DropFilesEvent {
	return wb.dropFilesPublisher.Event(wb.hWnd)
}

// MouseDown returns a *MouseEvent that you can attach to for handling
// mouse down events for the *WindowBase.
func (wb *WindowBase) MouseDown() *MouseEvent {
	return wb.mouseDownPublisher.Event()
}

// MouseMove returns a *MouseEvent that you can attach to for handling
// mouse move events for the *WindowBase.
func (wb *WindowBase) MouseMove() *MouseEvent {
	return wb.mouseMovePublisher.Event()
}

// MouseUp returns a *MouseEvent that you can attach to for handling
// mouse up events for the *WindowBase.
func (wb *WindowBase) MouseUp() *MouseEvent {
	return wb.mouseUpPublisher.Event()
}

func (wb *WindowBase) MouseWheel() *MouseEvent {
	return wb.mouseWheelPublisher.Event()
}

func (wb *WindowBase) publishMouseEvent(publisher *MouseEventPublisher, msg uint32, wParam, lParam uintptr) {
	x := int(win.GET_X_LPARAM(lParam))
	y := int(win.GET_Y_LPARAM(lParam))

	var button MouseButton
	switch msg {
	case win.WM_LBUTTONUP:
		button = LeftButton

	case win.WM_RBUTTONUP:
		button = RightButton

	case win.WM_MBUTTONUP:
		button = MiddleButton

	default:
		button = MouseButton(wParam&win.MK_LBUTTON | wParam&win.MK_RBUTTON | wParam&win.MK_MBUTTON)
	}

	publisher.Publish(x, y, button)
}

func (wb *WindowBase) publishMouseWheelEvent(publisher *MouseEventPublisher, wParam, lParam uintptr) {
	x := int(win.GET_X_LPARAM(lParam))
	y := int(win.GET_Y_LPARAM(lParam))
	button := MouseButton(uint32(wParam))

	publisher.Publish(x, y, button)
}

// SizeChanged returns an *Event that you can attach to for handling size
// changed events for the *WindowBase.
func (wb *WindowBase) SizeChanged() *Event {
	return wb.sizeChangedPublisher.Event()
}

// BoundsChanged returns an *Event that you can attach to for handling bounds
// changed events for the *WindowBase.
func (wb *WindowBase) BoundsChanged() *Event {
	return wb.boundsChangedPublisher.Event()
}

// Synchronize enqueues func f to be called some time later by the main
// goroutine from inside a message loop.
func (wb *WindowBase) Synchronize(f func()) {
	wb.group.Synchronize(f)

	win.PostMessage(wb.hWnd, syncMsgId, 0, 0)
}

// synchronizeLayout causes the given layout computations to be applied
// later by the message loop running on the group's thread.
//
// Any previously queued layout computations that have not yet been applied
// will be replaced.
func (wb *WindowBase) synchronizeLayout(result *formLayoutResult) {
	wb.group.synchronizeLayout(result)

	win.PostMessage(wb.hWnd, syncMsgId, 0, 0)
}

func (wb *WindowBase) ReadState() (string, error) {
	settings := App().Settings()
	if settings == nil {
		return "", newError("App().Settings() must not be nil")
	}

	state, _ := settings.Get(wb.path())
	return state, nil
}

func (wb *WindowBase) WriteState(state string) error {
	settings := App().Settings()
	if settings == nil {
		return newError("App().Settings() must not be nil")
	}

	p := wb.path()
	if strings.HasPrefix(p, "/") ||
		strings.HasSuffix(p, "/") ||
		strings.Contains(p, "//") {

		return nil
	}

	return settings.PutExpiring(p, state)
}

func windowFromHandle(hwnd win.HWND) Window {
	if wb := hwnd2WindowBase[hwnd]; wb != nil {
		return wb.window
	}

	return nil
}

func defaultWndProc(hwnd win.HWND, msg uint32, wParam, lParam uintptr) (result uintptr) {
	defer func() {
		// FIXME: Rework the panicking publisher so that we don't have to
		// access a private member here.
		if len(App().panickingPublisher.event.handlers) > 0 {
			var err error
			if x := recover(); x != nil {
				if e, ok := x.(error); ok {
					err = wrapErrorNoPanic(e)
				} else {
					err = newErrorNoPanic(fmt.Sprint(x))
				}
			}
			if err != nil {
				App().panickingPublisher.Publish(err)
			}
		}
	}()

	if msg == notifyIconMessageId {
		return notifyIconWndProc(hwnd, msg, wParam, lParam)
	}

	wi := windowFromHandle(hwnd)
	if wi == nil {
		return win.DefWindowProc(hwnd, msg, wParam, lParam)
	}

	result = wi.WndProc(hwnd, msg, wParam, lParam)

	return
}

type menuer interface {
	Menu() *Menu
}

func menuContainsAction(menu *Menu, action *Action) bool {
	if menu.Actions().Contains(action) {
		return true
	}

	for _, a := range menu.actions.actions {
		if a.menu != nil && menuContainsAction(a.menu, action) {
			return true
		}
	}

	return false
}

func (wb *WindowBase) handleKeyDown(wParam, lParam uintptr) {
	key := Key(wParam)

	if uint32(lParam)>>30 == 0 {
		wb.keyDownPublisher.Publish(key)

		// Using TranslateAccelerators refused to work, so we handle them
		// ourselves, at least for now.
		shortcut := Shortcut{ModifiersDown(), key}
		if action, ok := shortcut2Action[shortcut]; ok {
			if action.Visible() && action.Enabled() {
				window := wb.window

				if w, ok := window.(Widget); ok {
					window = ancestor(w)
				}

				if m, ok := window.(menuer); ok && menuContainsAction(m.Menu(), action) {
					action.raiseTriggered()
				}
			}
		}
	}

	switch key {
	case KeyAlt, KeyControl, KeyShift:
		// nop

	default:
		wb.keyPressPublisher.Publish(key)
	}
}

func (wb *WindowBase) handleKeyUp(wParam, lParam uintptr) {
	wb.keyUpPublisher.Publish(Key(wParam))
}

func (wb *WindowBase) handleHotkey(wParam, lParam uintptr) {
	wb.hotkeyPublisher.Publish(int(wParam))
}

func (wb *WindowBase) backgroundEffective() (Brush, Window) {
	wnd := wb.window
	bg := wnd.Background()

	if widget, ok := wb.window.(Widget); ok {
		for bg == nullBrushSingleton && widget != nil {
			if hwndParent := win.GetParent(widget.Handle()); hwndParent != 0 {
				if parent := windowFromHandle(hwndParent); parent != nil {
					wnd = parent
					bg = parent.Background()

					widget, _ = parent.(Widget)
				} else {
					break
				}
			} else {
				break
			}
		}
	}

	if bg != nil {
		if pwb, ok := bg.(perWindowBrush); ok {
			bg = pwb.delegateForWindow(wnd.AsWindowBase())
		}
	}

	return bg, wnd
}

func (wb *WindowBase) prepareDCForBackground(hdc win.HDC, hwnd win.HWND, brushWnd Window) {
	win.SetBkMode(hdc, win.TRANSPARENT)

	var bgRC win.RECT
	win.GetWindowRect(brushWnd.Handle(), &bgRC)

	var rc win.RECT
	win.GetWindowRect(hwnd, &rc)

	win.SetBrushOrgEx(hdc, bgRC.Left-rc.Left, bgRC.Top-rc.Top, nil)
}

func (wb *WindowBase) handleWMCTLCOLOR(wParam, lParam uintptr) uintptr {
	hwnd := win.HWND(lParam)
	hdc := win.HDC(wParam)

	type TextColorer interface {
		TextColor() Color
	}

	wnd := windowFromHandle(hwnd)
	if wnd == nil {
		switch windowFromHandle(win.GetParent(hwnd)).(type) {
		case *ComboBox:
			// nop
			return 0
		}

		wnd = wb
	} else if tc, ok := wnd.(TextColorer); ok {
		color := tc.TextColor()
		if color == 0 {
			color = Color(win.GetSysColor(win.COLOR_WINDOWTEXT))
		}
		win.SetTextColor(hdc, win.COLORREF(color))
	}

	if bg, wnd := wnd.AsWindowBase().backgroundEffective(); bg != nil {
		wb.prepareDCForBackground(hdc, hwnd, wnd)

		type Colorer interface {
			Color() Color
		}

		if c, ok := bg.(Colorer); ok {
			win.SetBkColor(hdc, win.COLORREF(c.Color()))
		}

		return uintptr(bg.handle())
	}

	switch wnd.(type) {
	case *LineEdit, *numberLineEdit, *TextEdit:
		type ReadOnlyer interface {
			ReadOnly() bool
		}

		var sysColor int
		if ro, ok := wnd.(ReadOnlyer); ok && ro.ReadOnly() {
			sysColor = win.COLOR_BTNFACE
		} else {
			sysColor = win.COLOR_WINDOW
		}

		win.SetBkColor(hdc, win.COLORREF(win.GetSysColor(sysColor)))

		return uintptr(win.GetSysColorBrush(sysColor))
	}

	return 0
}

// WndProc is the window procedure of the window.
//
// When implementing your own WndProc to add or modify behavior, call the
// WndProc of the embedded window for messages you don't handle yourself.
func (wb *WindowBase) WndProc(hwnd win.HWND, msg uint32, wParam, lParam uintptr) uintptr {
	window := windowFromHandle(hwnd)

	switch msg {
	case win.WM_ERASEBKGND:
		if _, ok := window.(Widget); !ok {
			return 0
		}

		bg, wnd := wb.backgroundEffective()
		if bg == nil {
			break
		}

		hdc := win.HDC(wParam)

		canvas, err := newCanvasFromHDC(hdc)
		if err != nil {
			break
		}
		defer canvas.Dispose()

		wb.prepareDCForBackground(hdc, hwnd, wnd)

		if err := canvas.FillRectanglePixels(bg, wb.ClientBoundsPixels()); err != nil {
			break
		}

		return 1

	case win.WM_HSCROLL, win.WM_VSCROLL:
		if window := windowFromHandle(win.HWND(lParam)); window != nil {
			// The window that sent the notification shall handle it itself.
			return window.WndProc(hwnd, msg, wParam, lParam)
		}

	case win.WM_LBUTTONDOWN, win.WM_MBUTTONDOWN, win.WM_RBUTTONDOWN:
		if msg == win.WM_LBUTTONDOWN && wb.origWndProcPtr == 0 {
			// Only call SetCapture if this is no subclassed control.
			// (Otherwise e.g. WM_COMMAND(BN_CLICKED) would no longer
			// be generated for PushButton.)
			win.SetCapture(wb.hWnd)
		}
		wb.publishMouseEvent(&wb.mouseDownPublisher, msg, wParam, lParam)

	case win.WM_LBUTTONUP, win.WM_MBUTTONUP, win.WM_RBUTTONUP:
		if msg == win.WM_LBUTTONUP && wb.origWndProcPtr == 0 {
			// See WM_LBUTTONDOWN for why we require origWndProcPtr == 0 here.
			if !win.ReleaseCapture() {
				lastError("ReleaseCapture")
			}
		}
		wb.publishMouseEvent(&wb.mouseUpPublisher, msg, wParam, lParam)

	case win.WM_MOUSEMOVE:
		wb.publishMouseEvent(&wb.mouseMovePublisher, msg, wParam, lParam)

	case win.WM_MOUSEWHEEL:
		wb.publishMouseWheelEvent(&wb.mouseWheelPublisher, wParam, lParam)

	case win.WM_SETFOCUS, win.WM_KILLFOCUS:
		switch wnd := wb.window.(type) {
		// case *splitterHandle:
		// nop

		case Widget:
			parent := wnd.Parent()
			if parent == nil {
				hwndParent := win.GetParent(wnd.Handle())
				for parent == nil && hwndParent != 0 {
					hwndParent = win.GetParent(hwndParent)
					if wnd := windowFromHandle(hwndParent); wnd != nil {
						parent, _ = wnd.(Container)
					}
				}
			}

			if wb.Form() == wb.group.ActiveForm() {
				wnd.AsWidgetBase().invalidateBorderInParent()
			}
		}

		wb.focusedChangedPublisher.Publish()

	case win.WM_SETCURSOR:
		if wb.cursor != nil {
			win.SetCursor(wb.cursor.handle())
			return 0
		}

	case win.WM_CONTEXTMENU:
		sourceWindow := windowFromHandle(win.HWND(wParam))
		if sourceWindow == nil {
			break
		}

		contextMenu := sourceWindow.ContextMenu()

		var handle win.HWND
		if widget, ok := sourceWindow.(Widget); ok {
			if form := ancestor(widget); form != nil {
				handle = form.Handle()
			}
		}

		if handle == 0 {
			handle = sourceWindow.Handle()
		}

		if contextMenu != nil {
			x := win.GET_X_LPARAM(lParam)
			y := win.GET_Y_LPARAM(lParam)
			if x == -1 && y == -1 {
				pt := sourceWindow.ContextMenuLocation()
				x = int32(pt.X)
				y = int32(pt.Y)
			}

			contextMenu.updateItemsWithImageForWindow(wb.window)

			win.TrackPopupMenuEx(
				contextMenu.hMenu,
				win.TPM_NOANIMATION,
				x,
				y,
				handle,
				nil)
			return 0
		}

	case win.WM_KEYDOWN:
		wb.handleKeyDown(wParam, lParam)

	case win.WM_KEYUP:
		wb.handleKeyUp(wParam, lParam)

	case win.WM_HOTKEY:
		wb.handleHotkey(wParam, lParam)

	case win.WM_DROPFILES:
		wb.dropFilesPublisher.Publish(win.HDROP(wParam))

	case win.WM_WINDOWPOSCHANGED:
		wp := (*win.WINDOWPOS)(unsafe.Pointer(lParam))

		if wp.Flags&win.SWP_NOMOVE != 0 && wp.Flags&win.SWP_NOSIZE != 0 {
			break
		}

		if wp.Flags&win.SWP_NOSIZE == 0 {
			if widget, ok := wb.window.(Widget); ok {
				wb := widget.AsWidgetBase()
				wb.geometry.Size = wb.window.SizePixels()
				wb.geometry.ClientSize = Size{int(wp.Cx), int(wp.Cy)}

				wb.invalidateBorderInParent()
			}

			wb.sizeChangedPublisher.Publish()
		}

		wb.boundsChangedPublisher.Publish()

		if nws, ok := wb.window.(interface{ NeedsWmSize() bool }); !ok || !nws.NeedsWmSize() {
			return 0
		}

	case win.WM_THEMECHANGED:
		wb.window.(ApplySysColorser).ApplySysColors()

	case win.WM_DESTROY:
		if wb.origWndProcPtr != 0 {
			// As we subclass all windows of system classes, we prevented the
			// clean-up code in the WM_NCDESTROY handlers of some windows from
			// being called. To fix this, we restore the original window
			// procedure here.
			win.SetWindowLongPtr(wb.hWnd, win.GWLP_WNDPROC, wb.origWndProcPtr)
		}

		delete(hwnd2WindowBase, hwnd)

		wb.window.Dispose()
		wb.hWnd = 0
	}

	if window != nil {
		if wndProc := window.AsWindowBase().origWndProcPtr; wndProc != 0 {
			return win.CallWindowProc(wndProc, hwnd, msg, wParam, lParam)
		}
	}

	return win.DefWindowProc(hwnd, msg, wParam, lParam)
}<|MERGE_RESOLUTION|>--- conflicted
+++ resolved
@@ -161,15 +161,11 @@
 	// events for the Window.
 	KeyUp() *KeyEvent
 
-<<<<<<< HEAD
 	// Hotkey returns a *HotkeyEvent that you can attach to for handling global
 	// hotkey events for the Window.
 	Hotkey() *HotkeyEvent
 
 	// MaxSize returns the maximum allowed outer Size for the Window, including
-=======
-	// MaxSize returns the maximum allowed outer size for the Window, including
->>>>>>> 8c6cb582
 	// decorations.
 	//
 	// For child windows, this is only relevant when the parent of the Window
@@ -411,44 +407,6 @@
 // WindowBase implements many operations common to all Windows.
 type WindowBase struct {
 	nopActionListObserver
-<<<<<<< HEAD
-	window                  Window
-	hWnd                    win.HWND
-	origWndProcPtr          uintptr
-	name                    string
-	font                    *Font
-	hFont                   win.HFONT
-	contextMenu             *Menu
-	shortcutActions         *ActionList
-	disposables             []Disposable
-	disposingPublisher      EventPublisher
-	dropFilesPublisher      DropFilesEventPublisher
-	keyDownPublisher        KeyEventPublisher
-	keyPressPublisher       KeyEventPublisher
-	keyUpPublisher          KeyEventPublisher
-	hotkeyPublisher         HotkeyEventPublisher
-	mouseDownPublisher      MouseEventPublisher
-	mouseUpPublisher        MouseEventPublisher
-	mouseMovePublisher      MouseEventPublisher
-	mouseWheelPublisher     MouseEventPublisher
-	boundsChangedPublisher  EventPublisher
-	sizeChangedPublisher    EventPublisher
-	maxSize                 Size
-	minSize                 Size
-	background              Brush
-	cursor                  Cursor
-	name2Property           map[string]Property
-	enabledProperty         Property
-	enabledChangedPublisher EventPublisher
-	visibleProperty         Property
-	visibleChangedPublisher EventPublisher
-	focusedProperty         Property
-	focusedChangedPublisher EventPublisher
-	calcTextSizeInfoPrev    *calcTextSizeInfo
-	suspended               bool
-	visible                 bool
-	enabled                 bool
-=======
 	group                     *WindowGroup
 	window                    Window
 	form                      Form
@@ -465,6 +423,7 @@
 	keyDownPublisher          KeyEventPublisher
 	keyPressPublisher         KeyEventPublisher
 	keyUpPublisher            KeyEventPublisher
+	hotkeyPublisher           HotkeyEventPublisher
 	mouseDownPublisher        MouseEventPublisher
 	mouseUpPublisher          MouseEventPublisher
 	mouseMovePublisher        MouseEventPublisher
@@ -487,7 +446,6 @@
 	visible                   bool
 	enabled                   bool
 	acc                       *Accessibility
->>>>>>> 8c6cb582
 }
 
 var (
